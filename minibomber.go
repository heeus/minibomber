--- conflicted
+++ resolved
@@ -285,21 +285,6 @@
 	}
 }
 
-<<<<<<< HEAD
-func (mb *Minibomber) sendKeys(input chan FuncInput) {
-	var i, keyIndex uint64
-
-	for i = 0; i < mb.testCase.Operations; i++ {
-		keyIndex = i % mb.testCase.Records
-		input <- FuncInput{
-			Key:      mb.keys[keyIndex],
-			KeyIndex: i,
-		}
-	}
-}
-
-=======
->>>>>>> dc88afe9
 func (mb *Minibomber) collectStat(stop chan bool, finished chan bool) {
 	tickerch := time.NewTicker(1 * time.Second).C
 	var lastDone uint64
@@ -453,7 +438,8 @@
 		}
 		keyIndex = i % mb.testCase.Records
 		chInput <- FuncInput{
-			Key: mb.keys[keyIndex],
+			Key:      mb.keys[keyIndex],
+			KeyIndex: i,
 		}
 	}
 
